# Core dependencies.

scitools-iris>=3.0.2
<<<<<<< HEAD
eccodes>=1.6.1
=======
eccodes
>>>>>>> 0935c04d
<|MERGE_RESOLUTION|>--- conflicted
+++ resolved
@@ -1,8 +1,4 @@
 # Core dependencies.
 
 scitools-iris>=3.0.2
-<<<<<<< HEAD
-eccodes>=1.6.1
-=======
-eccodes
->>>>>>> 0935c04d
+eccodes>=1.6.1