--- conflicted
+++ resolved
@@ -52,18 +52,10 @@
         # Prepare the expectation.
         expected = empty_metadata()
         ellipsoid = iris.coord_systems.GeogCS(6367470)
-<<<<<<< HEAD
         # Always expect PolarStereographic - never Stereographic.
         #  Stereographic is a CF/Iris concept and not something described in
         #  GRIB.
-        cs = iris.coord_systems.PolarStereographic(central_lat=90.,
-                                                   central_lon=262.,
-                                                   false_easting=0,
-                                                   false_northing=0,
-                                                   true_scale_lat=60.,
-                                                   ellipsoid=ellipsoid)
-=======
-        cs = iris.coord_systems.Stereographic(
+        cs = iris.coord_systems.PolarStereographic(
             central_lat=90.0,
             central_lon=262.0,
             false_easting=0,
@@ -71,7 +63,6 @@
             true_scale_lat=60.0,
             ellipsoid=ellipsoid,
         )
->>>>>>> 569d5a10
         lon0 = 225385728 * 1e-6
         lat0 = 32549114 * 1e-6
         x0m, y0m = cs.as_cartopy_crs().transform_point(lon0, lat0, ccrs.Geodetic())
