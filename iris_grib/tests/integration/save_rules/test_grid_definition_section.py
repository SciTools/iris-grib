--- conflicted
+++ resolved
@@ -12,17 +12,6 @@
 # importing anything else.
 import iris_grib.tests as tests
 
-<<<<<<< HEAD
-from iris.coord_systems import (GeogCS,
-                                RotatedGeogCS,
-                                Mercator,
-                                TransverseMercator,
-                                Stereographic,
-                                LambertConformal,
-                                AlbersEqualArea,
-                                LambertAzimuthalEqualArea,
-                                PolarStereographic)
-=======
 from iris.coord_systems import (
     GeogCS,
     RotatedGeogCS,
@@ -31,8 +20,9 @@
     LambertConformal,
     AlbersEqualArea,
     LambertAzimuthalEqualArea,
+    Stereographic,
+    PolarStereographic,
 )
->>>>>>> 569d5a10
 import numpy as np
 
 from iris_grib._save_rules import grid_definition_section
@@ -104,10 +94,7 @@
         grid_definition_section(test_cube, self.mock_grib)
         self._check_key("gridDefinitionTemplateNumber", 12)
 
-    def grid_definition_template_20_common(
-        self,
-        coord_system: type[Stereographic]
-    ):
+    def grid_definition_template_20_common(self, coord_system: type[Stereographic]):
         # Stereographic grid.
         # Common code to allow testing PolarStereographic and Stereographic.
         if not issubclass(coord_system, Stereographic):
@@ -115,11 +102,11 @@
 
         x_points = np.arange(3)
         y_points = np.arange(3)
-        coord_units = 'm'
+        coord_units = "m"
         cs = coord_system(90.0, 0, ellipsoid=self.ellipsoid)
         test_cube = self._make_test_cube(cs, x_points, y_points, coord_units)
         grid_definition_section(test_cube, self.mock_grib)
-        self._check_key('gridDefinitionTemplateNumber', 20)
+        self._check_key("gridDefinitionTemplateNumber", 20)
 
     def test_grid_definition_template_20_s(self):
         self.grid_definition_template_20_common(Stereographic)
