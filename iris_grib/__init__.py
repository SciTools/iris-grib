--- conflicted
+++ resolved
@@ -31,7 +31,6 @@
 
 
 __version__ = "0.20.dev0"
-
 
 __all__ = [
     "load_cubes",
@@ -415,13 +414,7 @@
             #  Stereographic is a CF/Iris concept and not something described
             #  in GRIB.
             # Note: I think the grib api defaults LaDInDegrees to 60 for grib1.
-<<<<<<< HEAD
-            self.extra_keys['_coord_system'] = \
-                coord_systems.PolarStereographic(
-                    pole_lat, self.orientationOfTheGridInDegrees, 0, 0,
-                    self.LaDInDegrees, ellipsoid=geoid)
-=======
-            self.extra_keys["_coord_system"] = coord_systems.Stereographic(
+            self.extra_keys["_coord_system"] = coord_systems.PolarStereographic(
                 pole_lat,
                 self.orientationOfTheGridInDegrees,
                 0,
@@ -429,7 +422,6 @@
                 self.LaDInDegrees,
                 ellipsoid=geoid,
             )
->>>>>>> 569d5a10
 
         elif gridType == "lambert":
             self.extra_keys["_x_coord_name"] = "projection_x_coordinate"
