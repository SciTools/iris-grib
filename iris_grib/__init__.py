--- conflicted
+++ resolved
@@ -32,21 +32,13 @@
 
 __version__ = '0.20.dev0'
 
-<<<<<<< HEAD
-__all__ = ["load_cubes",
- "load_pairs_from_fields",
- "save_grib2",
- "save_messages",
- "save_pairs_from_cube",]
-=======
+
 __all__ = [
     "load_cubes",
     "load_pairs_from_fields",
     "save_grib2",
     "save_messages",
     "save_pairs_from_cube",
-]
->>>>>>> 70cafb00
 
 
 CENTRE_TITLES = {'egrr': 'U.K. Met Office - Exeter',
