--- conflicted
+++ resolved
@@ -148,26 +148,17 @@
         long_name = grib._cf_data.standard_name or grib._cf_data.long_name
         units = grib._cf_data.units
 
-<<<<<<< HEAD
     # N.B. in addition to the previous cf translated phenomenon info,
     # **always** add a GRIB_PARAM attribute to identify the input phenomenon
     # identity.
-    attributes['GRIB_PARAM'] = grib._grib_code
-
-    if \
-            (grib.table2Version >= 128) and \
-            (grib._cf_data is None):
-        long_name = f"UNKNOWN LOCAL PARAM {grib.indicatorOfParameter}"\
-                    f".{grib.table2Version}"
-=======
-    if (grib.table2Version >= 128) and (grib._cf_data is None):
-        long_name = (
-            f"UNKNOWN LOCAL PARAM {grib.indicatorOfParameter}" f".{grib.table2Version}"
-        )
->>>>>>> 2c533c20
-        units = "???"
-
-    if (grib.table2Version == 1) and (grib.indicatorOfParameter >= 128):
+    attributes["GRIB_PARAM"] = grib._grib_code
+
+    if (
+        (grib.table2Version >= 128)
+        and (grib._cf_data is None)
+        or (grib.table2Version == 1)
+        and (grib.indicatorOfParameter >= 128)
+    ):
         long_name = (
             f"UNKNOWN LOCAL PARAM {grib.indicatorOfParameter}" f".{grib.table2Version}"
         )
