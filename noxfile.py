--- conflicted
+++ resolved
@@ -179,7 +179,7 @@
 
     iris_source: str
         Determines where Iris was sourced from. Either 'conda_forge' (the
-        default), or 'master' which refers to the Iris master branch.
+        default), or 'source' which refers to the Iris main branch.
 
     Notes
     -----
@@ -207,108 +207,12 @@
 
     logger.debug(f"Environment up to date: {venv_dir}")
 
-    if iris_source == 'master':
+    if iris_source == 'source':
         # get latest iris
         iris_dir = f"{session.create_tmp()}/iris"
 
         if os.path.exists(iris_dir):
             # cached.  update by pulling from origin/master
-            session.run(
-                "git",
-                "-C",
-                iris_dir,
-                "pull",
-                "origin",
-                "master",
-                external=True  # use git from host environment
-            )
-        else:
-            session.run(
-                "git",
-                "clone",
-                "https://github.com/scitools/iris.git",
-                iris_dir,
-                external=True
-            )
-        session.install(iris_dir, '--no-deps')
-
-    _cache_cartopy(session)
-    _write_iris_config(session)
-
-    # Install the iris-grib source in develop mode.
-    session.install("--no-deps", "--editable", ".")
-
-    # Determine whether verbose diagnostics have been requested
-    # from the command line.
-    verbose = "-v" in session.posargs or "--verbose" in session.posargs
-
-    if verbose:
-        session.run("conda", "info")
-        session.run("conda", "list", f"--prefix={venv_dir}")
-        session.run(
-            "conda",
-            "list",
-            f"--prefix={venv_dir}",
-            "--explicit",
-        )
-
-
-@nox.session
-def flake8(session: nox.sessions.Session):
-    """
-    Perform flake8 linting of iris-grib.
-
-    Parameters
-    ----------
-    session: object
-        A `nox.sessions.Session` object.
-
-    """
-    # Pip install the session requirements.
-    session.install("flake8")
-    # Execute the flake8 linter on the package.
-    session.run("flake8", PACKAGE)
-    # Execute the flake8 linter on this file.
-    session.run("flake8", __file__)
-
-
-@nox.session
-def black(session: nox.sessions.Session):
-    """
-    Perform black format checking of iris-grib.
-
-    Parameters
-    ----------
-    session: object
-        A `nox.sessions.Session` object.
-
-    """
-    # Pip install the session requirements.
-    session.install("black==20.8b1")
-    # Execute the black format checker on the package.
-    session.run("black", "--check", PACKAGE)
-    # Execute the black format checker on this file.
-    session.run("black", "--check", __file__)
-
-
-@nox.session(python=PY_VER, venv_backend="conda")
-@nox.parametrize('iris_source', IRIS_SOURCE)
-def tests(session: nox.sessions.Session, iris_source: str):
-    """
-    Perform iris-grib tests against release and development versions of iris.
-
-    Parameters
-    ----------
-    session: object
-        A `nox.sessions.Session` object.
-
-    iris_source: str
-        Either 'conda_forge' if using Iris from conda-forge, or 'master' if
-        installing Iris from the Iris' master branch.
-
-<<<<<<< HEAD
-        if os.path.exists(iris_dir):
-            # cached.  update by pulling from origin/main
             session.run(
                 "git",
                 "-C",
@@ -326,30 +230,84 @@
                 iris_dir,
                 external=True
             )
-        
-        # combine iris and iris-grib requirements into one requirement list
-        requirements = concat_requirements(
-            f"requirements/ci/py{session.python.replace('.', '')}.yml",
-            f"{iris_dir}/requirements/ci/py{session.python.replace('.', '')}.yml"
+        session.install(iris_dir, '--no-deps')
+
+    _cache_cartopy(session)
+    _write_iris_config(session)
+
+    # Install the iris-grib source in develop mode.
+    session.install("--no-deps", "--editable", ".")
+
+    # Determine whether verbose diagnostics have been requested
+    # from the command line.
+    verbose = "-v" in session.posargs or "--verbose" in session.posargs
+
+    if verbose:
+        session.run("conda", "info")
+        session.run("conda", "list", f"--prefix={venv_dir}")
+        session.run(
+            "conda",
+            "list",
+            f"--prefix={venv_dir}",
+            "--explicit",
         )
-        # remove iris dependencies, we'll install these from source
-        requirements['dependencies'] = [x for x in requirements['dependencies'] 
-                                            if not x.startswith('iris')]
-        req_file = f"{session.create_tmp()}/requirements.yaml"
-        with open(req_file, 'w') as f:
-            yaml.dump(requirements, f)
-    else:
-        req_file = f"requirements/ci/py{session.python.replace('.', '')}.yml"
-    
-    with prepare_venv(session, req_file):
-        if iris == 'source':
-            session.install(iris_dir, '--no-deps')
-        session.install("--no-deps", "--editable", ".")
-        write_iris_config(session)
-=======
+
+
+@nox.session
+def flake8(session: nox.sessions.Session):
+    """
+    Perform flake8 linting of iris-grib.
+
+    Parameters
+    ----------
+    session: object
+        A `nox.sessions.Session` object.
+
+    """
+    # Pip install the session requirements.
+    session.install("flake8")
+    # Execute the flake8 linter on the package.
+    session.run("flake8", PACKAGE)
+    # Execute the flake8 linter on this file.
+    session.run("flake8", __file__)
+
+
+@nox.session
+def black(session: nox.sessions.Session):
+    """
+    Perform black format checking of iris-grib.
+
+    Parameters
+    ----------
+    session: object
+        A `nox.sessions.Session` object.
+
+    """
+    # Pip install the session requirements.
+    session.install("black==20.8b1")
+    # Execute the black format checker on the package.
+    session.run("black", "--check", PACKAGE)
+    # Execute the black format checker on this file.
+    session.run("black", "--check", __file__)
+
+
+@nox.session(python=PY_VER, venv_backend="conda")
+@nox.parametrize('iris_source', IRIS_SOURCE)
+def tests(session: nox.sessions.Session, iris_source: str):
+    """
+    Perform iris-grib tests against release and development versions of iris.
+
+    Parameters
+    ----------
+    session: object
+        A `nox.sessions.Session` object.
+
+    iris_source: str
+        Either 'conda_forge' if using Iris from conda-forge, or 'source' if
+        installing Iris from the Iris' main branch.
+
     """
     prepare_venv(session, iris_source)
->>>>>>> 731be65f
 
     session.run("python", "-m", "eccodes", "selfcheck")
 
