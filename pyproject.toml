--- conflicted
+++ resolved
@@ -60,12 +60,7 @@
 
 [tool.setuptools.dynamic]
 dependencies = {file = "requirements/core.txt"}
-<<<<<<< HEAD
 readme = {file = "README.md", content-type = "text/markdown"}
-version = {attr = "iris_grib.__version__"}
-=======
-readme = {file = "README.rst", content-type = "text/x-rst"}
->>>>>>> b0f4584e
 optional-dependencies.all = {file = "requirements/all.txt"}
 optional-dependencies.test = {file = "requirements/test.txt"}
 
