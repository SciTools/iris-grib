--- conflicted
+++ resolved
@@ -4,11 +4,7 @@
 # Defined by PEP 518
 requires = [
     "setuptools>=64",
-<<<<<<< HEAD
-=======
     "setuptools_scm>=7.0",
-    "wheel",
->>>>>>> 9caffa1f
 ]
 # Defined by PEP 517
 build-backend = "setuptools.build_meta"
